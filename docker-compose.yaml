---
services:
  envoy:
    image: ghcr.io/ar-io/ar-io-envoy:${ENVOY_IMAGE_TAG:-latest}
    build:
      context: envoy/
    restart: on-failure
    ports:
      - '3000:3000'
      #- '9901:9901' # don't expose admin port by default
    environment:
      - LOG_LEVEL=${ENVOY_LOG_LEVEL:-info}
      - TVAL_AR_IO_HOST=core
      - TVAL_AR_IO_PORT=4000
      - TVAL_OBSERVER_HOST=observer
      - TVAL_OBSERVER_PORT=5050
      - TVAL_GATEWAY_HOST=${TRUSTED_GATEWAY_HOST:-arweave.net}
      - TVAL_GRAPHQL_HOST=${GRAPHQL_HOST:-core}
      - TVAL_GRAPHQL_PORT=${GRAPHQL_PORT:-4000}
      - TVAL_ARNS_ROOT_HOST=${ARNS_ROOT_HOST:-}
    networks:
      - ar-io-network
    depends_on:
      - core
      - observer

  core:
    image: ghcr.io/ar-io/ar-io-core:${CORE_IMAGE_TAG:-latest}
    build:
      context: .
    restart: on-failure
    ports:
      - 4000:4000
    volumes:
      - ${CHUNKS_DATA_PATH:-./data/chunks}:/app/data/chunks
      - ${CONTIGUOUS_DATA_PATH:-./data/contiguous}:/app/data/contiguous
      - ${HEADERS_DATA_PATH:-./data/headers}:/app/data/headers
      - ${SQLITE_DATA_PATH:-./data/sqlite}:/app/data/sqlite
      - ${DUCKDB_DATA_PATH:-./data/duckdb}:/app/data/duckdb
      - ${TEMP_DATA_PATH:-./data/tmp}:/app/data/tmp
      - ${LMDB_DATA_PATH:-./data/lmdb}:/app/data/lmdb
    environment:
      - NODE_ENV=${NODE_ENV:-production}
      - LOG_LEVEL=${CORE_LOG_LEVEL:-info}
      - LOG_FORMAT=${LOG_FORMAT:-simple}
      - TRUSTED_NODE_URL=${TRUSTED_NODE_URL:-}
      - TRUSTED_GATEWAY_URL=https://${TRUSTED_GATEWAY_HOST:-arweave.net}
      - START_HEIGHT=${START_HEIGHT:-}
      - STOP_HEIGHT=${STOP_HEIGHT:-}
      - SKIP_CACHE=${SKIP_CACHE:-}
      - SIMULATED_REQUEST_FAILURE_RATE=${SIMULATED_REQUEST_FAILURE_RATE:-}
      - INSTANCE_ID=${INSTANCE_ID:-}
      - AR_IO_WALLET=${AR_IO_WALLET:-}
      - ADMIN_API_KEY=${ADMIN_API_KEY:-}
      - BACKFILL_BUNDLE_RECORDS=${BACKFILL_BUNDLE_RECORDS:-}
      - FILTER_CHANGE_REPROCESS=${FILTER_CHANGE_REPROCESS:-}
      - ANS104_UNBUNDLE_WORKERS=${ANS104_UNBUNDLE_WORKERS:-}
      - ANS104_DOWNLOAD_WORKERS=${ANS104_DOWNLOAD_WORKERS:-}
      - ANS104_UNBUNDLE_FILTER=${ANS104_UNBUNDLE_FILTER:-}
      - ANS104_INDEX_FILTER=${ANS104_INDEX_FILTER:-}
      - ARNS_ROOT_HOST=${ARNS_ROOT_HOST:-}
      - SANDBOX_PROTOCOL=${SANDBOX_PROTOCOL:-}
      - START_WRITERS=${START_WRITERS:-}
      - IO_PROCESS_ID=${IO_PROCESS_ID:-}
      - CHAIN_CACHE_TYPE=${CHAIN_CACHE_TYPE:-redis}
      - REDIS_CACHE_URL=${REDIS_CACHE_URL:-redis://redis:6379}
      - REDIS_USE_TLS=${REDIS_USE_TLS:-false}
      - REDIS_CACHE_TTL_SECONDS=${REDIS_CACHE_TTL_SECONDS:-}
      - NODE_JS_MAX_OLD_SPACE_SIZE=${NODE_JS_MAX_OLD_SPACE_SIZE:-}
      - ENABLE_FS_HEADER_CACHE_CLEANUP=${ENABLE_FS_HEADER_CACHE_CLEANUP:-true}
      - ON_DEMAND_RETRIEVAL_ORDER=${ON_DEMAND_RETRIEVAL_ORDER:-}
      - BACKGROUND_RETRIEVAL_ORDER=${BACKGROUND_RETRIEVAL_ORDER:-}
      - WEBHOOK_TARGET_SERVERS=${WEBHOOK_TARGET_SERVERS:-}
      - WEBHOOK_INDEX_FILTER=${WEBHOOK_INDEX_FILTER:-}
      - WEBHOOK_BLOCK_FILTER=${WEBHOOK_BLOCK_FILTER:-}
      - CONTIGUOUS_DATA_CACHE_CLEANUP_THRESHOLD=${CONTIGUOUS_DATA_CACHE_CLEANUP_THRESHOLD:-}
      - TRUSTED_ARNS_GATEWAY_URL=${TRUSTED_ARNS_GATEWAY_URL:-https://__NAME__.arweave.net}
      - ARNS_RESOLVER_PRIORITY_ORDER=${ARNS_RESOLVER_PRIORITY_ORDER:-on-demand,gateway}
      - ARNS_RESOLVER_OVERRIDE_TTL_SECONDS=${ARNS_RESOLVER_OVERRIDE_TTL_SECONDS:-}
      - ARNS_CACHE_TTL_SECONDS=${ARNS_CACHE_TTL_SECONDS:-3600}
      - ARNS_CACHE_MAX_KEYS=${ARNS_CACHE_MAX_KEYS:-10000}
      - ARNS_CACHE_TYPE=${ARNS_CACHE_TYPE:-redis}
      - ENABLE_MEMPOOL_WATCHER=${ENABLE_MEMPOOL_WATCHER:-false}
      - MEMPOOL_POOLING_INTERVAL_MS=${MEMPOOL_POOLING_INTERVAL_MS:-}
      - AWS_ACCESS_KEY_ID=${AWS_ACCESS_KEY_ID:-}
      - AWS_SECRET_ACCESS_KEY=${AWS_SECRET_ACCESS_KEY:-}
      - AWS_REGION=${AWS_REGION:-}
      - AWS_ENDPOINT=${AWS_ENDPOINT:-}
      - AWS_S3_BUCKET=${AWS_S3_BUCKET:-}
      - AWS_S3_PREFIX=${AWS_S3_PREFIX:-}
      - AR_IO_NODE_RELEASE=${AR_IO_NODE_RELEASE:-20-pre}
      - CHUNK_POST_URLS=${CHUNK_POST_URLS:-}
      - CHUNK_POST_RESPONSE_TIMEOUT_MS=${CHUNK_POST_RESPONSE_TIMEOUT_MS:-}
      - CHUNK_POST_ABORT_TIMEOUT_MS=${CHUNK_POST_ABORT_TIMEOUT_MS:-}
      - AO_CU_URL=${AO_CU_URL:-}
      - AO_MU_URL=${AO_MU_URL:-}
      - AO_GATEWAY_URL=${AO_GATEWAY_URL:-}
      - AO_GRAPHQL_URL=${AO_GRAPHQL_URL:-}
      - WRITE_ANS104_DATA_ITEM_DB_SIGNATURES=${WRITE_ANS104_DATA_ITEM_DB_SIGNATURES:-}
      - WRITE_TRANSACTION_DB_SIGNATURES=${WRITE_TRANSACTION_DB_SIGNATURES:-}
      - ENABLE_DATA_DB_WAL_CLEANUP=${ENABLE_DATA_DB_WAL_CLEANUP:-}
      - MAX_DATA_ITEM_QUEUE_SIZE=${MAX_DATA_ITEM_QUEUE_SIZE:-}
<<<<<<< HEAD
      - ENABLE_BACKGROUND_DATA_VERIFICATION=${ENABLE_BACKGROUND_DATA_VERIFICATION:-}
=======
      - TAG_SELECTIVITY=${TAG_SELECTIVITY:-}
      - MAX_EXPECTED_DATA_ITEM_INDEXING_INTERVAL_SECONDS=${MAX_EXPECTED_DATA_ITEM_INDEXING_INTERVAL_SECONDS:-}
>>>>>>> aef649f1
    networks:
      - ar-io-network
    depends_on:
      - redis
    labels:
      autoheal: ${RUN_AUTOHEAL:-false}

  redis:
    image: redis:${REDIS_IMAGE_TAG:-7}
    command: redis-server --maxmemory ${REDIS_MAX_MEMORY:-256mb} --maxmemory-policy allkeys-lru ${EXTRA_REDIS_FLAGS:---save "" --appendonly no}
    restart: on-failure
    ports:
      - '6379' # don't expose redis externally by default
    volumes:
      - ${REDIS_DATA_PATH:-./data/redis}:/data
    networks:
      - ar-io-network

  clickhouse:
    image: clickhouse/clickhouse-server:${CLICKHOUSE_IMAGE_TAG:-24}
    profiles:
      - clickhouse
    ulimits:
      nofile:
        soft: '262144'
        hard: '262144'
    volumes:
      - ${CLICKHOUSE_DATA_PATH:-./data/clickhouse}:/var/lib/clickhouse
      - ${CLICKHOUSE_LOGS_PATH:-./logs/clickhouse}:/var/log/clickhouse-server

  observer:
    image: ghcr.io/ar-io/ar-io-observer:${OBSERVER_IMAGE_TAG:-latest}
    restart: on-failure
    ports:
      - 5050:5050
    volumes:
      - ${TEMP_DATA_PATH:-./data/tmp}:/app/data/tmp
      - ${REPORTS_DATA_PATH:-./data/reports}:/app/data/reports
      - ${WALLETS_PATH:-./wallets}:/app/wallets
    environment:
      - PORT=5050
      - LOG_LEVEL=${OBSERVER_LOG_LEVEL:-info}
      - OBSERVER_WALLET=${OBSERVER_WALLET:-<example>}
      - IO_PROCESS_ID=${IO_PROCESS_ID:-}
      - SUBMIT_CONTRACT_INTERACTIONS=${SUBMIT_CONTRACT_INTERACTIONS:-true}
      - NUM_ARNS_NAMES_TO_OBSERVE_PER_GROUP=${NUM_ARNS_NAMES_TO_OBSERVE_PER_GROUP:-8}
      - REPORT_GENERATION_INTERVAL_MS=${REPORT_GENERATION_INTERVAL_MS:-}
      - RUN_OBSERVER=${RUN_OBSERVER:-true}
      - MIN_RELEASE_NUMBER=${MIN_RELEASE_NUMBER:-0}
      - AR_IO_NODE_RELEASE=${AR_IO_NODE_RELEASE:-20-pre}
      - AO_CU_URL=${AO_CU_URL:-}
      - AO_MU_URL=${AO_MU_URL:-}
      - AO_GATEWAY_URL=${AO_GATEWAY_URL:-}
      - AO_GRAPHQL_URL=${AO_GRAPHQL_URL:-}
    networks:
      - ar-io-network

  litestream:
    image: ghcr.io/ar-io/ar-io-litestream:${LITESTREAM_IMAGE_TAG:-latest}
    build:
      context: litestream/
      dockerfile: Dockerfile
    profiles:
      - litestream
    volumes:
      - ${SQLITE_DATA_PATH:-./data/sqlite}:/app/data/sqlite
    environment:
      - TVAL_AR_IO_SQLITE_BACKUP_S3_BUCKET_NAME=${AR_IO_SQLITE_BACKUP_S3_BUCKET_NAME:-}
      - TVAL_AR_IO_SQLITE_BACKUP_S3_BUCKET_REGION=${AR_IO_SQLITE_BACKUP_S3_BUCKET_REGION:-}
      - TVAL_AR_IO_SQLITE_BACKUP_S3_BUCKET_ACCESS_KEY=${AR_IO_SQLITE_BACKUP_S3_BUCKET_ACCESS_KEY:-}
      - TVAL_AR_IO_SQLITE_BACKUP_S3_BUCKET_SECRET_KEY=${AR_IO_SQLITE_BACKUP_S3_BUCKET_SECRET_KEY:-}
      - TVAL_AR_IO_SQLITE_BACKUP_S3_BUCKET_PREFIX=${AR_IO_SQLITE_BACKUP_S3_BUCKET_PREFIX:-}
    networks:
      - ar-io-network

  autoheal:
    image: willfarrell/autoheal@sha256:fd2c5500ab9210be9fa0d365162301eb0d16923f1d9a36de887f5d1751c6eb8c
    network_mode: none
    restart: always
    environment:
      - AUTOHEAL_CONTAINER_LABEL=autoheal
      - AUTOHEAL_ONLY_MONITOR_RUNNING=false
    volumes:
      - /etc/localtime:/etc/localtime:ro
      - /var/run/docker.sock:/var/run/docker.sock

networks:
  ar-io-network:
    name: ar-io-network<|MERGE_RESOLUTION|>--- conflicted
+++ resolved
@@ -100,12 +100,9 @@
       - WRITE_TRANSACTION_DB_SIGNATURES=${WRITE_TRANSACTION_DB_SIGNATURES:-}
       - ENABLE_DATA_DB_WAL_CLEANUP=${ENABLE_DATA_DB_WAL_CLEANUP:-}
       - MAX_DATA_ITEM_QUEUE_SIZE=${MAX_DATA_ITEM_QUEUE_SIZE:-}
-<<<<<<< HEAD
       - ENABLE_BACKGROUND_DATA_VERIFICATION=${ENABLE_BACKGROUND_DATA_VERIFICATION:-}
-=======
       - TAG_SELECTIVITY=${TAG_SELECTIVITY:-}
       - MAX_EXPECTED_DATA_ITEM_INDEXING_INTERVAL_SECONDS=${MAX_EXPECTED_DATA_ITEM_INDEXING_INTERVAL_SECONDS:-}
->>>>>>> aef649f1
     networks:
       - ar-io-network
     depends_on:
