--- conflicted
+++ resolved
@@ -67,10 +67,7 @@
 # Exceptions (keep these tracked)
 !/data/.gitkeep
 !/repos/.gitkeep
-<<<<<<< HEAD
+!/design/.gitkeep
 
 # wallet files
-*wallet.json
-=======
-!/design/.gitkeep
->>>>>>> 225b7bab
+*wallet.json