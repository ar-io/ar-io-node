/**
 * AR.IO Gateway
 * Copyright (C) 2022-2023 Permanent Data Solutions, Inc. All Rights Reserved.
 *
 * This program is free software: you can redistribute it and/or modify
 * it under the terms of the GNU Affero General Public License as published by
 * the Free Software Foundation, either version 3 of the License, or
 * (at your option) any later version.
 *
 * This program is distributed in the hope that it will be useful,
 * but WITHOUT ANY WARRANTY; without even the implied warranty of
 * MERCHANTABILITY or FITNESS FOR A PARTICULAR PURPOSE.  See the
 * GNU Affero General Public License for more details.
 *
 * You should have received a copy of the GNU Affero General Public License
 * along with this program.  If not, see <http://www.gnu.org/licenses/>.
 */
import crypto from 'node:crypto';
import { Readable, pipeline } from 'node:stream';
import winston from 'winston';
import { generateRequestAttributes } from '../lib/request-attributes.js';

import { currentUnixTimestamp } from '../lib/time.js';
import {
  ContiguousData,
  ContiguousDataAttributes,
  ContiguousDataIndex,
  ContiguousDataSource,
  ContiguousDataStore,
  RequestAttributes,
} from '../types.js';
import * as metrics from '../metrics.js';

export class ReadThroughDataCache implements ContiguousDataSource {
  private log: winston.Logger;
  private dataSource: ContiguousDataSource;
  private dataStore: ContiguousDataStore;
  private contiguousDataIndex: ContiguousDataIndex;

  constructor({
    log,
    dataSource,
    dataStore,
    contiguousDataIndex,
  }: {
    log: winston.Logger;
    dataSource: ContiguousDataSource;
    dataStore: ContiguousDataStore;
    contiguousDataIndex: ContiguousDataIndex;
  }) {
    this.log = log.child({ class: 'ReadThroughDataCache' });
    this.dataSource = dataSource;
    this.dataStore = dataStore;
    this.contiguousDataIndex = contiguousDataIndex;
  }

  async getCacheData(
    id: string,
    hash?: string,
    dataSize?: number,
    region?: {
      offset: number;
      size: number;
    },
  ): Promise<
    | {
        stream: Readable;
        size: number;
      }
    | undefined
  > {
    if (hash !== undefined) {
      try {
        this.log.info('Found data hash in index', { id, hash });
        const cacheStream = await this.dataStore.get(hash, region);

        if (cacheStream === undefined) {
          this.log.info('Unable to find data in cache', {
            id,
            hash,
            ...region,
          });
        } else {
          this.log.info('Found data in cache', { id, hash, ...region });
          // It should be impossible for dataSize to be undefined if hash is
          // set, but TypeScript doesn't know that.
          if (dataSize === undefined) {
            throw new Error('Missing data size');
          }
          return {
            stream: cacheStream,
            size: dataSize,
          };
        }
      } catch (error: any) {
        this.log.error('Error getting data from cache:', {
          id,
          message: error.message,
          stack: error.stack,
        });
      }
    }

    this.log.info('Checking for parent data ID...', { id });
    const parentData = await this.contiguousDataIndex.getDataParent(id);
    if (parentData?.parentHash !== undefined) {
      this.log.info('Found parent data ID', { id, ...parentData });
      // We might have a parent but no data size when retreiving by ID
      const size = dataSize ?? parentData.size;
      return this.getCacheData(
        parentData.parentId,
        parentData.parentHash,
        size,
        {
          offset: (region?.offset ?? 0) + parentData.offset,
          size,
        },
      );
    }

    return undefined;
  }

  async getData({
    id,
    dataAttributes,
    requestAttributes,
  }: {
    id: string;
    dataAttributes?: ContiguousDataAttributes;
    requestAttributes?: RequestAttributes;
  }): Promise<ContiguousData> {
    this.log.info('Checking for cached data...', {
      id,
    });

<<<<<<< HEAD
    try {
      const attributes =
        dataAttributes ??
        (await this.contiguousDataIndex.getDataAttributes(id));
=======
    const cacheData = await this.getCacheData(
      id,
      attributes?.hash,
      attributes?.size,
    );

    const processedRequestAttributes =
      generateRequestAttributes(requestAttributes);

    if (cacheData !== undefined) {
      return {
        hash: attributes?.hash,
        stream: cacheData.stream,
        size: cacheData.size,
        sourceContentType: attributes?.contentType,
        verified: attributes?.verified ?? false,
        cached: true,
        requestAttributes: processedRequestAttributes?.attributes,
      };
    }
>>>>>>> 8f512d00

      const cacheData = await this.getCacheData(
        id,
        attributes?.hash,
        attributes?.size,
      );

      if (cacheData !== undefined) {
        return {
          hash: attributes?.hash,
          stream: cacheData.stream,
          size: cacheData.size,
          sourceContentType: attributes?.contentType,
          verified: attributes?.verified ?? false,
          cached: true,
          requestAttributes: {
            hops:
              requestAttributes?.hops !== undefined
                ? requestAttributes.hops + 1
                : 1,
            origin: requestAttributes?.origin,
          },
        };
      }

      const data = await this.dataSource.getData({
        id,
        dataAttributes,
        requestAttributes,
      });
      const hasher = crypto.createHash('sha256');
      const cacheStream = await this.dataStore.createWriteStream();
      pipeline(data.stream, cacheStream, async (error: any) => {
        if (error !== undefined) {
          this.log.error('Error streaming or caching data:', {
            id,
            message: error.message,
            stack: error.stack,
          });
          // TODO unlink temp file?
        } else {
          if (cacheStream !== undefined) {
            const hash = hasher.digest('base64url');

            this.log.info('Successfully cached data', { id, hash });
            try {
              await this.contiguousDataIndex.saveDataContentAttributes({
                id,
                dataRoot: attributes?.dataRoot,
                hash,
                dataSize: data.size,
                contentType: data.sourceContentType,
                cachedAt: currentUnixTimestamp(),
              });
            } catch (error: any) {
              this.log.error('Error saving data content attributes:', {
                id,
                message: error.message,
                stack: error.stack,
              });
            }

            try {
              await this.dataStore.finalize(cacheStream, hash);
            } catch (error: any) {
              this.log.error('Error finalizing data in cache:', {
                id,
                message: error.message,
                stack: error.stack,
              });
            }
          }
        }
      });

      data.stream.on('data', (chunk) => {
        hasher.update(chunk);
      });

      data.stream.on('error', () => {
        metrics.getDataStreamSuccesssTotal.inc({
          class: 'ReadThroughDataCache',
        });
      });

      data.stream.on('end', () => {
        metrics.getDataStreamSuccesssTotal.inc({
          class: 'ReadThroughDataCache',
        });
      });

      data.stream.pause();

      return data;
    } catch (error) {
      metrics.getDataErrorsTotal.inc({
        class: 'ReadThroughDataCache',
      });

      throw error;
    }
  }
}<|MERGE_RESOLUTION|>--- conflicted
+++ resolved
@@ -134,39 +134,18 @@
       id,
     });
 
-<<<<<<< HEAD
     try {
       const attributes =
         dataAttributes ??
         (await this.contiguousDataIndex.getDataAttributes(id));
-=======
-    const cacheData = await this.getCacheData(
-      id,
-      attributes?.hash,
-      attributes?.size,
-    );
-
-    const processedRequestAttributes =
-      generateRequestAttributes(requestAttributes);
-
-    if (cacheData !== undefined) {
-      return {
-        hash: attributes?.hash,
-        stream: cacheData.stream,
-        size: cacheData.size,
-        sourceContentType: attributes?.contentType,
-        verified: attributes?.verified ?? false,
-        cached: true,
-        requestAttributes: processedRequestAttributes?.attributes,
-      };
-    }
->>>>>>> 8f512d00
 
       const cacheData = await this.getCacheData(
         id,
         attributes?.hash,
         attributes?.size,
       );
+      const processedRequestAttributes =
+        generateRequestAttributes(requestAttributes);
 
       if (cacheData !== undefined) {
         return {
@@ -176,13 +155,7 @@
           sourceContentType: attributes?.contentType,
           verified: attributes?.verified ?? false,
           cached: true,
-          requestAttributes: {
-            hops:
-              requestAttributes?.hops !== undefined
-                ? requestAttributes.hops + 1
-                : 1,
-            origin: requestAttributes?.origin,
-          },
+          requestAttributes: processedRequestAttributes?.attributes,
         };
       }
 
