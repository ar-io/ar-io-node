--- conflicted
+++ resolved
@@ -169,11 +169,9 @@
   '100000',
 );
 
-<<<<<<< HEAD
 // Whether or not to enable the background data verification worker
 export const ENABLE_BACKGROUND_DATA_VERIFICATION =
   env.varOrDefault('ENABLE_BACKGROUND_DATA_VERIFICATION', 'false') === 'true';
-=======
 //
 // GraphQL
 //
@@ -193,7 +191,6 @@
     }),
   ),
 ) as Record<string, number>;
->>>>>>> aef649f1
 
 // ClickHouse URL
 export const CLICKHOUSE_URL = env.varOrUndefined('CLICKHOUSE_URL');
