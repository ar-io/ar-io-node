/**
 * AR.IO Gateway
 * Copyright (C) 2022-2025 Permanent Data Solutions, Inc. All Rights Reserved.
 *
 * SPDX-License-Identifier: AGPL-3.0-or-later
 */
import { default as cors } from 'cors';
import express from 'express';
import { Server } from 'node:http';
import * as config from './config.js';
import { headerNames } from './constants.js';
import log from './log.js';
import { rootRouter } from './routes/root.js';
import { arIoRouter } from './routes/ar-io.js';
import { arnsRouter } from './routes/arns.js';
import { chunkRouter } from './routes/chunk/index.js';
import { dataRouter } from './routes/data/index.js';
import { apolloServer } from './routes/graphql/index.js';
import { openApiRouter } from './routes/openapi.js';
import { datasetsRouter } from './routes/datasets.js';
import * as system from './system.js';
<<<<<<< HEAD
import { x402Router } from './routes/x402.js';
=======
import { rateLimiterMiddleware } from './middleware/rate-limiter.js';
>>>>>>> 2042d7be

// Initialize DNS resolution for preferred chunk GET nodes (non-fatal on failure)
try {
  await system.arweavePeerManager.initializeDnsResolution();
} catch (error: any) {
  log.warn('DNS resolution init failed; continuing with original URLs', {
    error: error?.message,
  });
}

// Start peer management services
system.arweavePeerManager.startAutoRefresh();
system.arweavePeerManager.startBucketRefresh();
system.arweavePeerManager.refreshPeers();

system.headerFsCacheCleanupWorker?.start();

system.contiguousDataFsCacheCleanupWorker?.start();

system.chunkDataFsCacheCleanupWorker?.start();

// Allow starting without writers to support SQLite replication
if (config.START_WRITERS) {
  system.blockImporter.start();
  system.txOffsetRepairWorker.start();
  system.txRepairWorker.start();
  system.bundleRepairWorker.start();
  system.mempoolWatcher?.start();
}

// HTTP server
const app = express();

app.use(
  cors({
    exposedHeaders: [
      // these are not exposed by default and must be added manually to be used on browsers
      'content-length',
      'content-encoding',
      // x402 headers
      'X-Payment',
      'X-Payment-Response',
      // ar-io custom headers
      ...Object.values(headerNames),
    ],
  }),
);

<<<<<<< HEAD
app.use(x402Router);
=======
if (config.ENABLE_RATE_LIMITER) {
  log.info('[app] enabling rate limiter middleware');
  app.use(rateLimiterMiddleware()); // ← before all routes
} else {
  log.info('[app] rate limiter middleware disabled');
}

>>>>>>> 2042d7be
app.use(arnsRouter);
app.use(openApiRouter);
app.use(arIoRouter);
app.use(datasetsRouter);
app.use(chunkRouter);
app.use(rootRouter);
app.use(dataRouter);

// GraphQL
const apolloServerInstanceGql = apolloServer(system.gqlQueryable, {
  introspection: true,
  persistedQueries: false,
});

let server: Server;
apolloServerInstanceGql.start().then(() => {
  apolloServerInstanceGql.applyMiddleware({
    app,
    path: '/graphql',
  });
  server = app.listen(config.PORT, () => {
    log.info(`Listening on port ${config.PORT}`);
  });
});

export { server };<|MERGE_RESOLUTION|>--- conflicted
+++ resolved
@@ -19,11 +19,8 @@
 import { openApiRouter } from './routes/openapi.js';
 import { datasetsRouter } from './routes/datasets.js';
 import * as system from './system.js';
-<<<<<<< HEAD
 import { x402Router } from './routes/x402.js';
-=======
 import { rateLimiterMiddleware } from './middleware/rate-limiter.js';
->>>>>>> 2042d7be
 
 // Initialize DNS resolution for preferred chunk GET nodes (non-fatal on failure)
 try {
@@ -72,9 +69,8 @@
   }),
 );
 
-<<<<<<< HEAD
 app.use(x402Router);
-=======
+
 if (config.ENABLE_RATE_LIMITER) {
   log.info('[app] enabling rate limiter middleware');
   app.use(rateLimiterMiddleware()); // ← before all routes
@@ -82,7 +78,6 @@
   log.info('[app] rate limiter middleware disabled');
 }
 
->>>>>>> 2042d7be
 app.use(arnsRouter);
 app.use(openApiRouter);
 app.use(arIoRouter);
