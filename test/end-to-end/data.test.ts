--- conflicted
+++ resolved
@@ -28,7 +28,6 @@
 } from 'testcontainers';
 import { createServer } from 'node:http';
 import axios from 'axios';
-<<<<<<< HEAD
 import {
   cleanDb,
   composeUp,
@@ -37,10 +36,7 @@
   waitForLogMessage,
 } from './utils.js';
 import { StartedGenericContainer } from 'testcontainers/build/generic-container/started-generic-container.js';
-=======
-import wait from 'wait';
 import { isTestFiltered } from '../utils.js';
->>>>>>> 36501ca6
 
 const projectRootPath = process.cwd();
 
@@ -243,7 +239,7 @@
   });
 });
 
-describe('X-Cache header', function () {
+describe('X-Cache header', { skip: isTestFiltered(['flaky']) }, function () {
   let compose: StartedDockerComposeEnvironment;
 
   before(async function () {
@@ -312,23 +308,11 @@
     assert.equal(bundleRes.headers['x-ar-io-root-transaction-id'], undefined);
   });
 
-<<<<<<< HEAD
   it('Verifying header for data item', async function () {
     const datasItemRes = await axios.head(`http://localhost:4000/raw/${tx1}`);
-=======
-  it(
-    'Verifying header for data item',
-    { skip: isTestFiltered(['flaky']) },
-    async function () {
-      const datasItemRes = await axios.head(`http://localhost:4000/raw/${tx1}`);
->>>>>>> 36501ca6
-
-      assert.equal(
-        datasItemRes.headers['x-ar-io-root-transaction-id'],
-        bundle1,
-      );
-    },
-  );
+
+    assert.equal(datasItemRes.headers['x-ar-io-root-transaction-id'], bundle1);
+  });
 });
 
 describe('X-AR-IO-Data-Item-Data-Offset header', function () {
