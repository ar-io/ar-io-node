--- conflicted
+++ resolved
@@ -27,11 +27,8 @@
 import { createServer } from 'node:http';
 import wait from 'wait';
 import axios from 'axios';
-<<<<<<< HEAD
 import { cleanDb } from './utils.js';
-=======
 import { isTestFiltered } from '../utils.js';
->>>>>>> 36501ca6
 
 const projectRootPath = process.cwd();
 
